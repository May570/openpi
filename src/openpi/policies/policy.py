from collections.abc import Sequence
import logging
import pathlib
import time
from typing import Any, TypeAlias

import flax
import flax.traverse_util
import jax
import jax.numpy as jnp
import numpy as np
from openpi_client import base_policy as _base_policy
import torch
from typing_extensions import override

from openpi import transforms as _transforms
from openpi.models import model as _model
from openpi.shared import array_typing as at
from openpi.shared import nnx_utils
import openpi.shared.rtc_store as rtc_store

BasePolicy: TypeAlias = _base_policy.BasePolicy


class Policy(BasePolicy):
    def __init__(
        self,
        model: _model.BaseModel,
        *,
        rng: at.KeyArrayLike | None = None,
        transforms: Sequence[_transforms.DataTransformFn] = (),
        output_transforms: Sequence[_transforms.DataTransformFn] = (),
        sample_kwargs: dict[str, Any] | None = None,
        metadata: dict[str, Any] | None = None,
        pytorch_device: str = "cpu",
        is_pytorch: bool = False,
    ):
<<<<<<< HEAD
        self._sample_actions = nnx_utils.module_jit(model.sample_actions)
        self._rtc_sample_actions = nnx_utils.module_jit(model.rtc_sample_actions)                      # rtc 复现
        self._rtc_new_obs_sample_actions_1 = nnx_utils.module_jit(model.rtc_new_obs_sample_actions_1)  # 只有状态更新，只有后缀每次都前向
        self._rtc_new_obs_sample_actions_2 = nnx_utils.module_jit(model.rtc_new_obs_sample_actions_2)  # 图像也更新，前缀和后缀每次都重新前向
        self._rtc_new_obs_sample_actions_3 = nnx_utils.module_jit(model.rtc_new_obs_sample_actions_3)  # 图像也更新，但是只更新两次
=======
        """Initialize the Policy.

        Args:
            model: The model to use for action sampling.
            rng: Random number generator key for JAX models. Ignored for PyTorch models.
            transforms: Input data transformations to apply before inference.
            output_transforms: Output data transformations to apply after inference.
            sample_kwargs: Additional keyword arguments to pass to model.sample_actions.
            metadata: Additional metadata to store with the policy.
            pytorch_device: Device to use for PyTorch models (e.g., "cpu", "cuda:0").
                          Only relevant when is_pytorch=True.
            is_pytorch: Whether the model is a PyTorch model. If False, assumes JAX model.
        """
        self._model = model
>>>>>>> 5bff19b0
        self._input_transform = _transforms.compose(transforms)
        self._output_transform = _transforms.compose(output_transforms)
        self._sample_kwargs = sample_kwargs or {}
        self._metadata = metadata or {}
<<<<<<< HEAD
        self.first_call = True
        self.last_actions = None
        self.debug_counter = 0
=======
        self._is_pytorch_model = is_pytorch
        self._pytorch_device = pytorch_device

        if self._is_pytorch_model:
            self._model = self._model.to(pytorch_device)
            self._model.eval()
            self._sample_actions = model.sample_actions
        else:
            # JAX model setup
            self._sample_actions = nnx_utils.module_jit(model.sample_actions)
            self._rng = rng or jax.random.key(0)
>>>>>>> 5bff19b0

    @override
    def infer(self, obs: dict, *, noise: np.ndarray | None = None) -> dict:  # type: ignore[misc]
        # Make a copy since transformations may modify the inputs in place.
        inputs = jax.tree.map(lambda x: x, obs)
        inputs = self._input_transform(inputs)
        if not self._is_pytorch_model:
            # Make a batch and convert to jax.Array.
            inputs = jax.tree.map(lambda x: jnp.asarray(x)[np.newaxis, ...], inputs)
            self._rng, sample_rng_or_pytorch_device = jax.random.split(self._rng)
        else:
            # Convert inputs to PyTorch tensors and move to correct device
            inputs = jax.tree.map(lambda x: torch.from_numpy(np.array(x)).to(self._pytorch_device)[None, ...], inputs)
            sample_rng_or_pytorch_device = self._pytorch_device

        # Prepare kwargs for sample_actions
        sample_kwargs = dict(self._sample_kwargs)
        if noise is not None:
            noise = torch.from_numpy(noise).to(self._pytorch_device) if self._is_pytorch_model else jnp.asarray(noise)

            if noise.ndim == 2:  # If noise is (action_horizon, action_dim), add batch dimension
                noise = noise[None, ...]  # Make it (1, action_horizon, action_dim)
            sample_kwargs["noise"] = noise

        observation = _model.Observation.from_dict(inputs)
        start_time = time.monotonic()
<<<<<<< HEAD
        self._rng, sample_rng = jax.random.split(self._rng)

        actions, self.first_call, self.last_actions, self.debug_counter = self._rtc_new_obs_sample_actions_1(
            sample_rng,
            _model.Observation.from_dict(inputs),
            self.first_call,
            self.last_actions,
            self.debug_counter,
            **self._sample_kwargs
        )
        outputs = {
            "state": inputs["state"],
            "actions": actions,
        }

        # outputs = {
        #     "state": inputs["state"],
        #     "actions": self._sample_actions(sample_rng, _model.Observation.from_dict(inputs), **self._sample_kwargs),
        # }
        
        # Unbatch and convert to np.ndarray.        # Unbatch and convert to np.ndarray.
        outputs = jax.tree.map(lambda x: np.asarray(x[0, ...]), outputs)
=======
        outputs = {
            "state": inputs["state"],
            "actions": self._sample_actions(sample_rng_or_pytorch_device, observation, **sample_kwargs),
        }
>>>>>>> 5bff19b0
        model_time = time.monotonic() - start_time
        if self._is_pytorch_model:
            outputs = jax.tree.map(lambda x: np.asarray(x[0, ...].detach().cpu()), outputs)
        else:
            outputs = jax.tree.map(lambda x: np.asarray(x[0, ...]), outputs)

        outputs = self._output_transform(outputs)
        outputs["policy_timing"] = {
            "infer_ms": model_time * 1000,
        }
        return outputs

    @property
    def metadata(self) -> dict[str, Any]:
        return self._metadata
    
    @override
    def reset(self) -> None:
        """Reset the policy to its initial state."""
        self.first_call = True
        self.last_actions = None
        self.debug_counter = 0
        rtc_store.RTC_STORE[rtc_store.GLOBAL_KEY] = None
        logging.info("Policy has been reset.")

    def update_obs(self, new_obs: dict) -> None:
        inputs = jax.tree.map(lambda x: x, new_obs)
        inputs = self._input_transform(inputs)
        # Make a batch and convert to jax.Array.
        inputs = jax.tree.map(lambda x: jnp.asarray(x)[np.newaxis, ...], inputs)
        with rtc_store.RTC_STORE_LOCK:
            rtc_store.RTC_STORE[rtc_store.GLOBAL_KEY] = _model.Observation.from_dict(inputs)


class PolicyRecorder(_base_policy.BasePolicy):
    """Records the policy's behavior to disk."""

    def __init__(self, policy: _base_policy.BasePolicy, record_dir: str):
        self._policy = policy

        logging.info(f"Dumping policy records to: {record_dir}")
        self._record_dir = pathlib.Path(record_dir)
        self._record_dir.mkdir(parents=True, exist_ok=True)
        self._record_step = 0

    @override
    def infer(self, obs: dict) -> dict:  # type: ignore[misc]
        results = self._policy.infer(obs)

        data = {"inputs": obs, "outputs": results}
        data = flax.traverse_util.flatten_dict(data, sep="/")

        output_path = self._record_dir / f"step_{self._record_step}"
        self._record_step += 1

        np.save(output_path, np.asarray(data))
        return results<|MERGE_RESOLUTION|>--- conflicted
+++ resolved
@@ -35,13 +35,11 @@
         pytorch_device: str = "cpu",
         is_pytorch: bool = False,
     ):
-<<<<<<< HEAD
         self._sample_actions = nnx_utils.module_jit(model.sample_actions)
         self._rtc_sample_actions = nnx_utils.module_jit(model.rtc_sample_actions)                      # rtc 复现
         self._rtc_new_obs_sample_actions_1 = nnx_utils.module_jit(model.rtc_new_obs_sample_actions_1)  # 只有状态更新，只有后缀每次都前向
         self._rtc_new_obs_sample_actions_2 = nnx_utils.module_jit(model.rtc_new_obs_sample_actions_2)  # 图像也更新，前缀和后缀每次都重新前向
         self._rtc_new_obs_sample_actions_3 = nnx_utils.module_jit(model.rtc_new_obs_sample_actions_3)  # 图像也更新，但是只更新两次
-=======
         """Initialize the Policy.
 
         Args:
@@ -56,16 +54,13 @@
             is_pytorch: Whether the model is a PyTorch model. If False, assumes JAX model.
         """
         self._model = model
->>>>>>> 5bff19b0
         self._input_transform = _transforms.compose(transforms)
         self._output_transform = _transforms.compose(output_transforms)
         self._sample_kwargs = sample_kwargs or {}
         self._metadata = metadata or {}
-<<<<<<< HEAD
         self.first_call = True
         self.last_actions = None
         self.debug_counter = 0
-=======
         self._is_pytorch_model = is_pytorch
         self._pytorch_device = pytorch_device
 
@@ -77,7 +72,6 @@
             # JAX model setup
             self._sample_actions = nnx_utils.module_jit(model.sample_actions)
             self._rng = rng or jax.random.key(0)
->>>>>>> 5bff19b0
 
     @override
     def infer(self, obs: dict, *, noise: np.ndarray | None = None) -> dict:  # type: ignore[misc]
@@ -104,40 +98,39 @@
 
         observation = _model.Observation.from_dict(inputs)
         start_time = time.monotonic()
-<<<<<<< HEAD
-        self._rng, sample_rng = jax.random.split(self._rng)
 
-        actions, self.first_call, self.last_actions, self.debug_counter = self._rtc_new_obs_sample_actions_1(
-            sample_rng,
-            _model.Observation.from_dict(inputs),
-            self.first_call,
-            self.last_actions,
-            self.debug_counter,
-            **self._sample_kwargs
-        )
-        outputs = {
-            "state": inputs["state"],
-            "actions": actions,
-        }
+        if not self._is_pytorch_model:
+            self._rng, sample_rng = jax.random.split(self._rng)
 
-        # outputs = {
-        #     "state": inputs["state"],
-        #     "actions": self._sample_actions(sample_rng, _model.Observation.from_dict(inputs), **self._sample_kwargs),
-        # }
+            actions, self.first_call, self.last_actions, self.debug_counter = self._rtc_new_obs_sample_actions_1(
+                sample_rng,
+                _model.Observation.from_dict(inputs),
+                self.first_call,
+                self.last_actions,
+                self.debug_counter,
+                **self._sample_kwargs
+            )
+            outputs = {
+                "state": inputs["state"],
+                "actions": actions,
+            }
+
+            # outputs = {
+            #     "state": inputs["state"],
+            #     "actions": self._sample_actions(sample_rng, _model.Observation.from_dict(inputs), **self._sample_kwargs),
+            # }
+            
+            # Unbatch and convert to np.ndarray.
+            outputs = jax.tree.map(lambda x: np.asarray(x[0, ...]), outputs)
+        else:
+            outputs = {
+                "state": inputs["state"],
+                "actions": self._sample_actions(sample_rng_or_pytorch_device, observation, **sample_kwargs),
+            }
         
-        # Unbatch and convert to np.ndarray.        # Unbatch and convert to np.ndarray.
-        outputs = jax.tree.map(lambda x: np.asarray(x[0, ...]), outputs)
-=======
-        outputs = {
-            "state": inputs["state"],
-            "actions": self._sample_actions(sample_rng_or_pytorch_device, observation, **sample_kwargs),
-        }
->>>>>>> 5bff19b0
         model_time = time.monotonic() - start_time
         if self._is_pytorch_model:
             outputs = jax.tree.map(lambda x: np.asarray(x[0, ...].detach().cpu()), outputs)
-        else:
-            outputs = jax.tree.map(lambda x: np.asarray(x[0, ...]), outputs)
 
         outputs = self._output_transform(outputs)
         outputs["policy_timing"] = {
